import jinja2
import os
import platform
import sys
import time
import unittest

from auditbeat_xpack import *

COMMON_FIELDS = ["@timestamp", "host.name", "event.module", "event.dataset"]


class Test(AuditbeatXPackTest):

    def test_metricset_host(self):
        """
        host metricset collects general information about a server.
        """

        fields = ["system.audit.host.id", "system.audit.host.uptime", "system.audit.host.ip",
                  "system.audit.host.os.name"]

        # Metricset is beta and that generates a warning, TODO: remove later
        self.check_metricset("system", "host", COMMON_FIELDS + fields, warnings_allowed=True)

    @unittest.skipUnless(sys.platform == "linux2", "Only implemented for Linux")
    @unittest.skipIf(sys.byteorder != "little", "Test only implemented for little-endian systems")
    def test_metricset_login(self):
        """
        login metricset collects information about logins (successful and failed) and system restarts.
        """

        fields = ["event.origin", "event.outcome", "message", "process.pid", "source.ip",
                  "user.name", "user.terminal"]

        config = {
            "login.wtmp_file_pattern": os.path.abspath(os.path.join(self.beat_path, "tests/files/wtmp")),
            "login.btmp_file_pattern": "-1"
        }

        # Metricset is beta and that generates a warning, TODO: remove later
        self.check_metricset("system", "login", COMMON_FIELDS + fields, config, warnings_allowed=True)

    @unittest.skipIf(sys.platform == "win32", "Not implemented for Windows")
    @unittest.skipIf(sys.platform == "linux2" and not (os.path.isdir("/var/lib/dpkg") or os.path.isdir("/var/lib/rpm")),
                     "Only implemented for dpkg and rpm")
    def test_metricset_package(self):
        """
        package metricset collects information about installed packages on a system.
        """

        fields = ["system.audit.package.entity_id", "system.audit.package.name", "system.audit.package.version"]

        # Metricset is beta and that generates a warning, TODO: remove later
        self.check_metricset("system", "package", COMMON_FIELDS + fields, warnings_allowed=True)

    def test_metricset_process(self):
        """
        process metricset collects information about processes running on a system.
        """

        fields = ["process.entity_id", "process.pid", "process.ppid", "process.name", "process.executable",
                  "process.args", "process.start", "process.working_directory", "user.id", "user.group.id"]

        # Windows does not have effective and saved IDs, and user.name is not always filled for system processes.
        if sys.platform != "win32":
            fields.extend(["user.effective.id", "user.saved.id", "user.effective.group.id", "user.saved.group.id",
                           "user.name", "user.group.name"])

        # Metricset is beta and that generates a warning, TODO: remove later
        self.check_metricset("system", "process", COMMON_FIELDS + fields, warnings_allowed=True)

    @unittest.skipUnless(sys.platform == "linux2", "Only implemented for Linux")
    def test_metricset_socket(self):
        """
        socket metricset collects information about open sockets on a system.
        """

        fields = ["socket.entity_id", "destination.port"]

        # errors_allowed=True - The socket metricset fills the `error` field if the process enrichment fails
        # (e.g. process has exited). This should not fail the test.
        # warnings_allowed=True - Metricset is beta and that generates a warning, TODO: remove later
        self.check_metricset("system", "socket", COMMON_FIELDS + fields, errors_allowed=True, warnings_allowed=True)

    @unittest.skipUnless(sys.platform == "linux2", "Only implemented for Linux")
    def test_metricset_user(self):
        """
        user metricset collects information about users on a server.
        """

        fields = ["user.entity_id", "system.audit.user.name"]

<<<<<<< HEAD
        # Metricset is beta and that generates a warning, TODO: remove later
        self.check_metricset("system", "user", COMMON_FIELDS + fields, warnings_allowed=True)
=======
        self.check_metricset("system", "user", COMMON_FIELDS + fields)
>>>>>>> de955be0
<|MERGE_RESOLUTION|>--- conflicted
+++ resolved
@@ -91,9 +91,4 @@
 
         fields = ["user.entity_id", "system.audit.user.name"]
 
-<<<<<<< HEAD
-        # Metricset is beta and that generates a warning, TODO: remove later
-        self.check_metricset("system", "user", COMMON_FIELDS + fields, warnings_allowed=True)
-=======
-        self.check_metricset("system", "user", COMMON_FIELDS + fields)
->>>>>>> de955be0
+        self.check_metricset("system", "user", COMMON_FIELDS + fields)