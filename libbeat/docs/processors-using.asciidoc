--- conflicted
+++ resolved
@@ -201,11 +201,8 @@
  * <<add-kubernetes-metadata,`add_kubernetes_metadata`>>
  * <<add-labels, `add_labels`>>
  * <<add-locale,`add_locale`>>
-<<<<<<< HEAD
-=======
  * <<add-process-metadata,`add_process_metadata`>>
  * <<add-tags, `add_tags`>>
->>>>>>> de955be0
  * <<community-id,`community_id`>>
  * <<decode-json-fields,`decode_json_fields`>>
  * <<dissect, `dissect`>>
@@ -626,8 +623,6 @@
     "availability_zone": "xxxx-az-c",
     "instance_id": "i-00011a84",
     "machine_type": "m2.large"
-<<<<<<< HEAD
-=======
   }
 }
 -------------------------------------------------------------------------------
@@ -711,7 +706,6 @@
     "array.0": "do",
     "array.1": "re",
     "array.2.with.field": "mi"
->>>>>>> de955be0
   }
 }
 -------------------------------------------------------------------------------
